--- conflicted
+++ resolved
@@ -52,19 +52,7 @@
             // Skip the first line since it has the node number.
             let prog_src = src.lines()
                 .skip(1)
-<<<<<<< HEAD
-                .take_while(|c| c.is_numeric())
-                .collect::<String>()
-                .parse::<usize>()
-                .ok();
-        } else if num != None {
-            prog_src.push_str(line);
-            prog_src.push('\n');
-        }
-    }
-=======
                 .collect::<String>();
->>>>>>> 5f9362c8
 
             match parse_program(&prog_src) {
                 Ok(prog) => {
